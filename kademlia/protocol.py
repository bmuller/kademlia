import random

from twisted.internet import defer

from rpcudp.protocol import RPCProtocol

from kademlia.node import (
    UnvalidatedNode, ValidatedNode, NodeValidationError, format_nodeid
)
from kademlia.routing import RoutingTable
from kademlia.log import Logger
from kademlia.utils import digest


class KademliaProtocol(RPCProtocol):
    def __init__(self, sourceNode, storage, ksize):
        RPCProtocol.__init__(self)
        self.router = RoutingTable(self, ksize, sourceNode)
        self.storage = storage
        self.sourceNode = sourceNode
        self.log = Logger(system=self)

    def getRefreshIDs(self):
        """
        Get ids to search for to keep old buckets up to date.
        """
        ids = []
        for bucket in self.router.getLonelyBuckets():
            ids.append(random.randint(*bucket.range))
        return ids
    
    def _addContact(self, nodeid, sender):
        node = ValidatedNode(tuple(nodeid), sender[0], sender[1])
        def finish(response, challenge):
            if not response[0]:
                self.log.debug('No response challenging {}'.format(node))
                return
            try:
                node.validate(challenge, response[1])
            except NodeValidationError as e:
                self.log.info(e)
                return False
            self.log.debug('Verified new contact {}, adding'.format(node))
            self.router.addContact(node)
            return True
        if self.router.isNewNode(node):
            self.router.addContact(node)
            return defer.succeed(True)
        else:
            # TODO keep a lookup of pending challenges
            challenge = self.sourceNode.generateChallenge()
            self.log.debug('Sending challenge {:.6}~ to {}'.format(challenge.encode('hex'), sender))
            d = self.challenge(sender, challenge)
            d.addCallback(finish, challenge)
            return d

    def rpc_stun(self, sender):
        return sender

    def rpc_ping(self, sender, nodeid):
<<<<<<< HEAD
        self._addContact(nodeid, sender)
        return self.sourceNode.id

    def rpc_store(self, sender, nodeid, key, value):
        d = self._addContact(nodeid, sender)
        def finish(result):
            if result:
                self.log.debug("got a store request from %s, storing value" % str(sender))
                self.storage[key] = value
        d.addCallback(finish)
        return True

    def rpc_find_node(self, sender, nodeid, key):
        self.log.info("finding neighbors of {} in local table".format(format_nodeid(nodeid)))
        source = UnvalidatedNode(tuple(nodeid), sender[0], sender[1])
        self._addContact(nodeid, sender)
        node = UnvalidatedNode(tuple(key))
        return map(tuple, self.router.findNeighbors(node, exclude=source))

    def rpc_find_value(self, sender, nodeid, key):
        self._addContact(nodeid, sender)
=======
        source = Node(nodeid, sender[0], sender[1])
        self.welcomeIfNewNode(source)
        return self.sourceNode.id

    def rpc_store(self, sender, nodeid, key, value):
        source = Node(nodeid, sender[0], sender[1])
        self.welcomeIfNewNode(source)
        self.log.debug("got a store request from %s, storing value" % str(sender))
        self.storage[key] = value
        return True

    def rpc_find_node(self, sender, nodeid, key):
        self.log.info("finding neighbors of %i in local table" % long(nodeid.encode('hex'), 16))
        source = Node(nodeid, sender[0], sender[1])
        self.welcomeIfNewNode(source)
        node = Node(key)
        return map(tuple, self.router.findNeighbors(node, exclude=source))

    def rpc_find_value(self, sender, nodeid, key):
        source = Node(nodeid, sender[0], sender[1])
        self.welcomeIfNewNode(source)
>>>>>>> 00ecaf5e
        value = self.storage.get(key, None)
        if value is None:
            return self.rpc_find_node(sender, nodeid, key)
        return { 'value': value }

    def rpc_challenge(self, sender, challenge):
        self.log.debug('Responding to challenge {:.6}~ from {}'.format(challenge.encode('hex'), sender))
        return self.sourceNode.completeChallenge(challenge)

    def callFindNode(self, nodeToAsk, nodeToFind):
        address = (nodeToAsk.ip, nodeToAsk.port)
        d = self.find_node(address, self.sourceNode.id, nodeToFind.id)
        return d.addCallback(self.handleCallResponse, nodeToAsk)

    def callFindValue(self, nodeToAsk, nodeToFind):
        address = (nodeToAsk.ip, nodeToAsk.port)
        d = self.find_value(address, self.sourceNode.id, nodeToFind.id)
        return d.addCallback(self.handleCallResponse, nodeToAsk)

    def callPing(self, nodeToAsk):
        address = (nodeToAsk.ip, nodeToAsk.port)
        d = self.ping(address, self.sourceNode.id)
        return d.addCallback(self.handleCallResponse, nodeToAsk)

    def callStore(self, nodeToAsk, key, value):
        address = (nodeToAsk.ip, nodeToAsk.port)
        d = self.store(address, self.sourceNode.id, key, value)
        return d.addCallback(self.handleCallResponse, nodeToAsk)

    def welcomeIfNewNode(self, node):
        """
        Given a new node, send it all the keys/values it should be storing,
        then add it to the routing table.

        @param node: A new node that just joined (or that we just found out
        about).

        Process:
        For each key in storage, get k closest nodes.  If newnode is closer
        than the furtherst in that list, and the node for this server
        is closer than the closest in that list, then store the key/value
        on the new node (per section 2.5 of the paper)
        """
<<<<<<< HEAD
        ds = []
        for key, value in self.storage.iteritems():
            keynode = UnvalidatedNode((digest(key), None))
            neighbors = self.router.findNeighbors(keynode)
            if len(neighbors) > 0:
                newNodeClose = node.distanceTo(keynode) < neighbors[-1].distanceTo(keynode)
                thisNodeClosest = self.sourceNode.distanceTo(keynode) < neighbors[0].distanceTo(keynode)
            if len(neighbors) == 0 or (newNodeClose and thisNodeClosest):
                ds.append(self.callStore(node, key, value))
        return defer.gatherResults(ds)
=======
        if self.router.isNewNode(node):
            ds = []
            for key, value in self.storage.iteritems():
                keynode = Node(digest(key))
                neighbors = self.router.findNeighbors(keynode)
                if len(neighbors) > 0:
                    newNodeClose = node.distanceTo(keynode) < neighbors[-1].distanceTo(keynode)
                    thisNodeClosest = self.sourceNode.distanceTo(keynode) < neighbors[0].distanceTo(keynode)
                if len(neighbors) == 0 or (newNodeClose and thisNodeClosest):
                    ds.append(self.callStore(node, key, value))
            self.router.addContact(node)
            return defer.gatherResults(ds)
>>>>>>> 00ecaf5e

    def handleCallResponse(self, result, node):
        """
        If we get a response, add the node to the routing table.  If
        we get no response, make sure it's removed from the routing table.
        """
        if result[0]:
            self.log.info("got response from %s, adding to router" % node)
<<<<<<< HEAD
            d = self._addContact(node.id, (node.ip, node.port))
            def transfer(result):
                if not result:
                    return
                if self.router.isNewNode(node):
                    self.transferKeyValues(node)
            d.addCallback(transfer)
=======
            self.welcomeIfNewNode(node)
>>>>>>> 00ecaf5e
        else:
            self.log.debug("no response from %s, removing from router" % node)
            self.router.removeContact(node)
        return result<|MERGE_RESOLUTION|>--- conflicted
+++ resolved
@@ -41,9 +41,9 @@
                 self.log.info(e)
                 return False
             self.log.debug('Verified new contact {}, adding'.format(node))
-            self.router.addContact(node)
+            self.welcomeNewNode(node)
             return True
-        if self.router.isNewNode(node):
+        if not self.router.isNewNode(node):
             self.router.addContact(node)
             return defer.succeed(True)
         else:
@@ -58,7 +58,6 @@
         return sender
 
     def rpc_ping(self, sender, nodeid):
-<<<<<<< HEAD
         self._addContact(nodeid, sender)
         return self.sourceNode.id
 
@@ -80,29 +79,6 @@
 
     def rpc_find_value(self, sender, nodeid, key):
         self._addContact(nodeid, sender)
-=======
-        source = Node(nodeid, sender[0], sender[1])
-        self.welcomeIfNewNode(source)
-        return self.sourceNode.id
-
-    def rpc_store(self, sender, nodeid, key, value):
-        source = Node(nodeid, sender[0], sender[1])
-        self.welcomeIfNewNode(source)
-        self.log.debug("got a store request from %s, storing value" % str(sender))
-        self.storage[key] = value
-        return True
-
-    def rpc_find_node(self, sender, nodeid, key):
-        self.log.info("finding neighbors of %i in local table" % long(nodeid.encode('hex'), 16))
-        source = Node(nodeid, sender[0], sender[1])
-        self.welcomeIfNewNode(source)
-        node = Node(key)
-        return map(tuple, self.router.findNeighbors(node, exclude=source))
-
-    def rpc_find_value(self, sender, nodeid, key):
-        source = Node(nodeid, sender[0], sender[1])
-        self.welcomeIfNewNode(source)
->>>>>>> 00ecaf5e
         value = self.storage.get(key, None)
         if value is None:
             return self.rpc_find_node(sender, nodeid, key)
@@ -132,7 +108,7 @@
         d = self.store(address, self.sourceNode.id, key, value)
         return d.addCallback(self.handleCallResponse, nodeToAsk)
 
-    def welcomeIfNewNode(self, node):
+    def welcomeNewNode(self, node):
         """
         Given a new node, send it all the keys/values it should be storing,
         then add it to the routing table.
@@ -146,7 +122,6 @@
         is closer than the closest in that list, then store the key/value
         on the new node (per section 2.5 of the paper)
         """
-<<<<<<< HEAD
         ds = []
         for key, value in self.storage.iteritems():
             keynode = UnvalidatedNode((digest(key), None))
@@ -156,21 +131,8 @@
                 thisNodeClosest = self.sourceNode.distanceTo(keynode) < neighbors[0].distanceTo(keynode)
             if len(neighbors) == 0 or (newNodeClose and thisNodeClosest):
                 ds.append(self.callStore(node, key, value))
+        self.router.addContact(node)
         return defer.gatherResults(ds)
-=======
-        if self.router.isNewNode(node):
-            ds = []
-            for key, value in self.storage.iteritems():
-                keynode = Node(digest(key))
-                neighbors = self.router.findNeighbors(keynode)
-                if len(neighbors) > 0:
-                    newNodeClose = node.distanceTo(keynode) < neighbors[-1].distanceTo(keynode)
-                    thisNodeClosest = self.sourceNode.distanceTo(keynode) < neighbors[0].distanceTo(keynode)
-                if len(neighbors) == 0 or (newNodeClose and thisNodeClosest):
-                    ds.append(self.callStore(node, key, value))
-            self.router.addContact(node)
-            return defer.gatherResults(ds)
->>>>>>> 00ecaf5e
 
     def handleCallResponse(self, result, node):
         """
@@ -179,7 +141,6 @@
         """
         if result[0]:
             self.log.info("got response from %s, adding to router" % node)
-<<<<<<< HEAD
             d = self._addContact(node.id, (node.ip, node.port))
             def transfer(result):
                 if not result:
@@ -187,9 +148,6 @@
                 if self.router.isNewNode(node):
                     self.transferKeyValues(node)
             d.addCallback(transfer)
-=======
-            self.welcomeIfNewNode(node)
->>>>>>> 00ecaf5e
         else:
             self.log.debug("no response from %s, removing from router" % node)
             self.router.removeContact(node)
