"""
Package for interacting on the network at a high level.
"""
import random
import binascii
import pickle
import asyncio
import logging

from kademlia.protocol import KademliaProtocol
from kademlia.utils import digest
from kademlia.storage import ForgetfulStorage
from kademlia.node import Node
from kademlia.crawling import ValueSpiderCrawl
from kademlia.crawling import NodeSpiderCrawl

log = logging.getLogger(__name__)


class Server(object):
    """
    High level view of a node instance.  This is the object that should be
    created to start listening as an active node on the network.
    """

    protocol_class = KademliaProtocol

    def __init__(self, ksize=20, alpha=3, node_id=None, storage=None):
        """
        Create a server instance.  This will start listening on the given port.

        Args:
            ksize (int): The k parameter from the paper
            alpha (int): The alpha parameter from the paper
            node_id: The id for this node on the network.
            storage: An instance that implements
                     :interface:`~kademlia.storage.IStorage`
        """
        self.ksize = ksize
        self.alpha = alpha
        self.storage = storage or ForgetfulStorage()
        self.node = Node(node_id or digest(random.getrandbits(255)))
        self.transport = None
        self.protocol = None
        self.refresh_loop = None
        self.save_state_loop = None

    def stop(self):
        if self.transport is not None:
            self.transport.close()

        if self.refresh_loop:
            self.refresh_loop.cancel()

        if self.save_state_loop:
            self.save_state_loop.cancel()

    def _create_protocol(self):
        return self.protocol_class(self.node, self.storage, self.ksize)

    def listen(self, port, interface='0.0.0.0'):
        """
        Start listening on the given port.

        Provide interface="::" to accept ipv6 address
        """
        loop = asyncio.get_event_loop()
        listen = loop.create_datagram_endpoint(self._create_protocol,
                                               local_addr=(interface, port))
        log.info("Node %i listening on %s:%i",
                 self.node.long_id, interface, port)
        self.transport, self.protocol = loop.run_until_complete(listen)
        # finally, schedule refreshing table
        self.refresh_table()

    def refresh_table(self):
        log.debug("Refreshing routing table")
        asyncio.ensure_future(self._refresh_table())
        loop = asyncio.get_event_loop()
        self.refresh_loop = loop.call_later(3600, self.refresh_table)

    async def _refresh_table(self):
        """
        Refresh buckets that haven't had any lookups in the last hour
        (per section 2.3 of the paper).
        """
        ds = []
        for node_id in self.protocol.getRefreshIDs():
            node = Node(node_id)
            nearest = self.protocol.router.findNeighbors(node, self.alpha)
<<<<<<< HEAD
            spider = NodeSpiderCrawl(self.protocol, node, nearest, self.ksize, self.alpha)
            ds.append(spider.find())

        def republishKeys(_):
            ds = []
            # Republish keys older than one hour
            for dkey, value in self.storage.iteritemsOlderThan(3600):
                ds.append(self.digest_set(dkey, value))
            return defer.gatherResults(ds)
=======
            spider = NodeSpiderCrawl(self.protocol, node, nearest,
                                     self.ksize, self.alpha)
            ds.append(spider.find())

        # do our crawling
        await asyncio.gather(*ds)
>>>>>>> f3641864

        # now republish keys older than one hour
        for dkey, value in self.storage.iteritemsOlderThan(3600):
            await self.set_digest(dkey, value)

    def bootstrappableNeighbors(self):
        """
        Get a :class:`list` of (ip, port) :class:`tuple` pairs suitable for
        use as an argument to the bootstrap method.

        The server should have been bootstrapped
        already - this is just a utility for getting some neighbors and then
        storing them if this server is going down for a while.  When it comes
        back up, the list of nodes can be used to bootstrap.
        """
        neighbors = self.protocol.router.findNeighbors(self.node)
        return [tuple(n)[-2:] for n in neighbors]

    async def bootstrap(self, addrs):
        """
        Bootstrap the server by connecting to other known nodes in the network.

        Args:
            addrs: A `list` of (ip, port) `tuple` pairs.  Note that only IP
                   addresses are acceptable - hostnames will cause an error.
        """
        log.debug("Attempting to bootstrap node with %i initial contacts",
                  len(addrs))
        cos = list(map(self.bootstrap_node, addrs))
        gathered = await asyncio.gather(*cos)
        nodes = [node for node in gathered if node is not None]
        spider = NodeSpiderCrawl(self.protocol, self.node, nodes,
                                 self.ksize, self.alpha)
        return await spider.find()

    async def bootstrap_node(self, addr):
        result = await self.protocol.ping(addr, self.node.id)
        return Node(result[1], addr[0], addr[1]) if result[0] else None

    async def get(self, key):
        """
        Get a key if the network has it.

        Returns:
            :class:`None` if not found, the value otherwise.
        """
        log.info("Looking up key %s", key)
        dkey = digest(key)
        # if this node has it, return it
        if self.storage.get(dkey) is not None:
            return self.storage.get(dkey)
        node = Node(dkey)
        nearest = self.protocol.router.findNeighbors(node)
        if len(nearest) == 0:
            log.warning("There are no known neighbors to get key %s", key)
            return None
        spider = ValueSpiderCrawl(self.protocol, node, nearest,
                                  self.ksize, self.alpha)
        return await spider.find()

    async def set(self, key, value):
        """
        Set the given string key to the given value in the network.
        """
        log.info("setting '%s' = '%s' on network", key, value)
        dkey = digest(key)
<<<<<<< HEAD
        return self.digest_set(dkey, value)

    def digest_set(self, dkey, value):
        """
        Set the given SHA1 digest key to the given value in the network.
        """
        node = Node(dkey)
        # this is useful for debugging messages
        hkey = binascii.hexlify(dkey)

        def store(nodes):
            self.log.info("setting '%s' on %s" % (hkey, map(str, nodes)))
            # if this node is close too, then store here as well
            if self.node.distanceTo(node) < max([n.distanceTo(node) for n in nodes]):
                self.storage[dkey] = value
            ds = [self.protocol.callStore(n, dkey, value) for n in nodes]
            return defer.DeferredList(ds).addCallback(self._anyRespondSuccess)

        nearest = self.protocol.router.findNeighbors(node)
        if len(nearest) == 0:
            self.log.warning("There are no known neighbors to set key %s" % hkey)
            return defer.succeed(False)
        spider = NodeSpiderCrawl(self.protocol, node, nearest, self.ksize, self.alpha)
        return spider.find().addCallback(store)

    def _anyRespondSuccess(self, responses):
        """
        Given the result of a DeferredList of calls to peers, ensure that at least
        one of them was contacted and responded with a Truthy result.
        """
        for deferSuccess, result in responses:
            peerReached, peerResponse = result
            if deferSuccess and peerReached and peerResponse:
                return True
        return False
=======
        return await self.set_digest(dkey, value)

    async def set_digest(self, dkey, value):
        """
        Set the given SHA1 digest key (bytes) to the given value in the
        network.
        """
        node = Node(dkey)

        nearest = self.protocol.router.findNeighbors(node)
        if len(nearest) == 0:
            log.warning("There are no known neighbors to set key %s",
                        dkey.hex())
            return False

        spider = NodeSpiderCrawl(self.protocol, node, nearest,
                                 self.ksize, self.alpha)
        nodes = await spider.find()
        log.info("setting '%s' on %s", dkey.hex(), list(map(str, nodes)))

        # if this node is close too, then store here as well
        biggest = max([n.distanceTo(node) for n in nodes])
        if self.node.distanceTo(node) < biggest:
            self.storage[dkey] = value
        ds = [self.protocol.callStore(n, dkey, value) for n in nodes]
        # return true only if at least one store call succeeded
        return any(await asyncio.gather(*ds))
>>>>>>> f3641864

    def saveState(self, fname):
        """
        Save the state of this node (the alpha/ksize/id/immediate neighbors)
        to a cache file with the given fname.
        """
        log.info("Saving state to %s", fname)
        data = {
            'ksize': self.ksize,
            'alpha': self.alpha,
            'id': self.node.id,
            'neighbors': self.bootstrappableNeighbors()
        }
        if len(data['neighbors']) == 0:
            log.warning("No known neighbors, so not writing to cache.")
            return
        with open(fname, 'wb') as f:
            pickle.dump(data, f)

    @classmethod
    def loadState(self, fname):
        """
        Load the state of this node (the alpha/ksize/id/immediate neighbors)
        from a cache file with the given fname.
        """
        log.info("Loading state from %s", fname)
        with open(fname, 'rb') as f:
            data = pickle.load(f)
        s = Server(data['ksize'], data['alpha'], data['id'])
        if len(data['neighbors']) > 0:
            s.bootstrap(data['neighbors'])
        return s

    def saveStateRegularly(self, fname, frequency=600):
        """
        Save the state of node with a given regularity to the given
        filename.

        Args:
            fname: File name to save retularly to
            frequency: Frequency in seconds that the state should be saved.
                        By default, 10 minutes.
        """
        self.saveState(fname)
        loop = asyncio.get_event_loop()
        self.save_state_loop = loop.call_later(frequency,
                                               self.saveStateRegularly,
                                               fname,
                                               frequency)<|MERGE_RESOLUTION|>--- conflicted
+++ resolved
@@ -88,24 +88,12 @@
         for node_id in self.protocol.getRefreshIDs():
             node = Node(node_id)
             nearest = self.protocol.router.findNeighbors(node, self.alpha)
-<<<<<<< HEAD
-            spider = NodeSpiderCrawl(self.protocol, node, nearest, self.ksize, self.alpha)
-            ds.append(spider.find())
-
-        def republishKeys(_):
-            ds = []
-            # Republish keys older than one hour
-            for dkey, value in self.storage.iteritemsOlderThan(3600):
-                ds.append(self.digest_set(dkey, value))
-            return defer.gatherResults(ds)
-=======
             spider = NodeSpiderCrawl(self.protocol, node, nearest,
                                      self.ksize, self.alpha)
             ds.append(spider.find())
 
         # do our crawling
         await asyncio.gather(*ds)
->>>>>>> f3641864
 
         # now republish keys older than one hour
         for dkey, value in self.storage.iteritemsOlderThan(3600):
@@ -172,43 +160,6 @@
         """
         log.info("setting '%s' = '%s' on network", key, value)
         dkey = digest(key)
-<<<<<<< HEAD
-        return self.digest_set(dkey, value)
-
-    def digest_set(self, dkey, value):
-        """
-        Set the given SHA1 digest key to the given value in the network.
-        """
-        node = Node(dkey)
-        # this is useful for debugging messages
-        hkey = binascii.hexlify(dkey)
-
-        def store(nodes):
-            self.log.info("setting '%s' on %s" % (hkey, map(str, nodes)))
-            # if this node is close too, then store here as well
-            if self.node.distanceTo(node) < max([n.distanceTo(node) for n in nodes]):
-                self.storage[dkey] = value
-            ds = [self.protocol.callStore(n, dkey, value) for n in nodes]
-            return defer.DeferredList(ds).addCallback(self._anyRespondSuccess)
-
-        nearest = self.protocol.router.findNeighbors(node)
-        if len(nearest) == 0:
-            self.log.warning("There are no known neighbors to set key %s" % hkey)
-            return defer.succeed(False)
-        spider = NodeSpiderCrawl(self.protocol, node, nearest, self.ksize, self.alpha)
-        return spider.find().addCallback(store)
-
-    def _anyRespondSuccess(self, responses):
-        """
-        Given the result of a DeferredList of calls to peers, ensure that at least
-        one of them was contacted and responded with a Truthy result.
-        """
-        for deferSuccess, result in responses:
-            peerReached, peerResponse = result
-            if deferSuccess and peerReached and peerResponse:
-                return True
-        return False
-=======
         return await self.set_digest(dkey, value)
 
     async def set_digest(self, dkey, value):
@@ -236,7 +187,6 @@
         ds = [self.protocol.callStore(n, dkey, value) for n in nodes]
         # return true only if at least one store call succeeded
         return any(await asyncio.gather(*ds))
->>>>>>> f3641864
 
     def saveState(self, fname):
         """
